--- conflicted
+++ resolved
@@ -36,14 +36,6 @@
   batch_sizes: [32, 8, 1]
   weight_path: "train/dnaberth_weights/dnaberth_400k"
 
-<<<<<<< HEAD
-dnaberth_2mv4:
-  model_path: "zhihan1996/DNABERT-S"
-  batch_sizes: [32, 8, 1]
-  weight_path: "train/dnaberth_weights/dnaberth_2mv4"
-
-dnaberth_2m:
-=======
 dnaberth_2mv1:
   model_path: "zhihan1996/DNABERT-S"
   batch_sizes: [32, 8, 1]
@@ -55,7 +47,6 @@
   weight_path: "train/dnaberth_weights/dnaberth_2mv2"
 
 dnaberth_2mv1_150k:
->>>>>>> bc8c01c3
   model_path: "zhihan1996/DNABERT-S"
   batch_sizes: [32, 8, 1]
   weight_path: "train/dnaberth_weights/dnaberth_2mv1_150k"
